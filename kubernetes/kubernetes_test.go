--- conflicted
+++ resolved
@@ -137,23 +137,12 @@
 		ts := NewTestServer()
 		defer ts.Close()
 		config := KubeAgentConfig{
-<<<<<<< HEAD
 			Clientset:         cs,
 			ClusterHostURL:    ts.URL,
 			HeapsterURL:       ts.URL,
 			HTTPClient:        client,
 			ConcurrentPollers: 10,
 			InClusterClient:   raw.NewClient(client, true, "", "", 0, false),
-=======
-			RetrieveNodeSummaries: true,
-			CollectHeapsterExport: false,
-			Clientset:             cs,
-			ClusterHostURL:        ts.URL,
-			HeapsterURL:           ts.URL,
-			HTTPClient:            client,
-			ConcurrentPollers:     10,
-			InClusterClient:       raw.NewClient(client, true, "", "", 0),
->>>>>>> dfa9b01b
 		}
 
 		var err error
@@ -259,7 +248,6 @@
 			version:     1.1,
 			versionInfo: sv,
 		},
-<<<<<<< HEAD
 		Clientset:          cs,
 		HTTPClient:         http.Client{},
 		msExportDirectory:  tDir,
@@ -271,65 +259,12 @@
 		BearerTokenPath:    "",
 		ForceKubeProxy:     false,
 		ConcurrentPollers:  10,
-=======
-		Clientset:             cs,
-		HTTPClient:            http.Client{},
-		msExportDirectory:     tDir,
-		UseInClusterConfig:    false,
-		ClusterHostURL:        ts.URL,
-		HeapsterURL:           ts.URL,
-		Insecure:              true,
-		BearerToken:           "",
-		BearerTokenPath:       "",
-		RetrieveNodeSummaries: true,
-		ForceKubeProxy:        false,
-		GetAllConStats:        true,
-		ConcurrentPollers:     10,
-		ParseMetricData:       false,
->>>>>>> dfa9b01b
 	}
 	ka.NodeMetrics = EndpointMask{}
 	// set Proxy method available
 	ka.NodeMetrics.SetAvailability(NodeStatsSummaryEndpoint, Proxy, true)
 	// set Direct as option as well
 	ka.NodeMetrics.SetAvailability(NodeStatsSummaryEndpoint, Direct, true)
-<<<<<<< HEAD
-=======
-	ka.NodeMetrics.SetAvailability(NodeContainerEndpoint, Direct, true)
-	stopCh := make(chan struct{})
-	ka.Informers, err = getMockInformers(ka.ClusterVersion.version, stopCh)
-	if err != nil {
-		t.Error(err)
-	}
-	parseStopCh := make(chan struct{})
-	parseInformers, err := getMockInformers(1.22, parseStopCh)
-	if err != nil {
-		t.Error(err)
-	}
-
-	kubeAgentParseMetrics := KubeAgentConfig{
-		ClusterVersion: ClusterVersion{
-			version:     1.22,
-			versionInfo: sv,
-		},
-		Clientset:             cs,
-		HTTPClient:            http.Client{},
-		msExportDirectory:     tDir2,
-		UseInClusterConfig:    false,
-		ClusterHostURL:        ts.URL,
-		HeapsterURL:           ts.URL,
-		Insecure:              true,
-		BearerToken:           "",
-		BearerTokenPath:       "",
-		RetrieveNodeSummaries: true,
-		ForceKubeProxy:        false,
-		GetAllConStats:        true,
-		ConcurrentPollers:     10,
-		ParseMetricData:       true,
-		Informers:             parseInformers,
-	}
-
->>>>>>> dfa9b01b
 	wd, err := os.Getwd()
 	if err != nil {
 		t.Error(err)
