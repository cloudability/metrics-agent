--- conflicted
+++ resolved
@@ -46,7 +46,6 @@
 
 // KubeAgentConfig K8s agent configuration
 type KubeAgentConfig struct {
-<<<<<<< HEAD
 	APIKey                string
 	BearerToken           string
 	BearerTokenPath       string
@@ -81,48 +80,6 @@
 	ScratchDir            string
 	NodeMetrics           EndpointMask
 	ParseMetricData       bool
-=======
-	APIKey                 string
-	BearerToken            string
-	BearerTokenPath        string
-	Cert                   string
-	ClusterName            string
-	ClusterHostURL         string
-	clusterUID             string
-	HeapsterOverrideURL    string
-	HeapsterURL            string
-	Key                    string
-	OutboundProxyAuth      string
-	OutboundProxy          string
-	provisioningID         string
-	RetrieveNodeSummaries  bool
-	GetAllConStats         bool
-	ForceKubeProxy         bool
-	Insecure               bool
-	OutboundProxyInsecure  bool
-	UseInClusterConfig     bool
-	CollectHeapsterExport  bool
-	PollInterval           int
-	CollectionRetryLimit   uint
-	failedNodeList         map[string]error
-	AgentStartTime         time.Time
-	Clientset              kubernetes.Interface
-	ClusterVersion         ClusterVersion
-	HeapsterProxyURL       url.URL
-	OutboundProxyURL       url.URL
-	HTTPClient             http.Client
-	NodeClient             raw.Client
-	InClusterClient        raw.Client
-	msExportDirectory      *os.File
-	TLSClientConfig        rest.TLSClientConfig
-	Namespace              string
-	ScratchDir             string
-	NodeMetrics            EndpointMask
-	Informers              map[string]*cache.SharedIndexInformer
-	InformerResyncInterval int
-	ConcurrentPollers      int
-	ParseMetricData        bool
->>>>>>> dfa9b01b
 }
 
 const uploadInterval time.Duration = 10
@@ -731,14 +688,7 @@
 	m.Values["provisioning_id"] = config.provisioningID
 	m.Values["outbound_proxy_url"] = config.OutboundProxyURL.String()
 	m.Values["stats_summary_retrieval_method"] = config.NodeMetrics.Options(NodeStatsSummaryEndpoint)
-<<<<<<< HEAD
 	m.Values["retrieve_node_summaries"] = "true"
-=======
-	m.Values["stats_container_retrieval_method"] = config.NodeMetrics.Options(NodeContainerEndpoint)
-	m.Values["cadvisor_metrics_retrieval_method"] = config.NodeMetrics.Options(NodeCadvisorEndpoint)
-	m.Values["retrieve_node_summaries"] = strconv.FormatBool(config.RetrieveNodeSummaries)
-	m.Values["informer_resync_interval"] = strconv.Itoa(config.InformerResyncInterval)
->>>>>>> dfa9b01b
 	m.Values["force_kube_proxy"] = strconv.FormatBool(config.ForceKubeProxy)
 	m.Values["number_of_concurrent_node_pollers"] = strconv.Itoa(config.ConcurrentPollers)
 	m.Values["parse_metric_data"] = strconv.FormatBool(config.ParseMetricData)
