--- conflicted
+++ resolved
@@ -14,16 +14,8 @@
 
 # This is the chart version. This version number should be incremented each time you make changes
 # to the chart and its templates, including the app version.
-<<<<<<< HEAD
 version: 2.11.10
 
 # This is the version number of the application being deployed. This version number should be
 # incremented each time you make changes to the application.
-appVersion: 2.11.10
-=======
-version: 2.11.9
-
-# This is the version number of the application being deployed. This version number should be
-# incremented each time you make changes to the application.
-appVersion: 2.11.9
->>>>>>> 07f8cd5a
+appVersion: 2.11.10