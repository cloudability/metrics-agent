--- conflicted
+++ resolved
@@ -25,13 +25,8 @@
 uploadRegion: "us-west-2"
 
 image:
-<<<<<<< HEAD
   name: ghcr.io/cloudability/metrics-agent
-  tag: 2.13.1
-=======
-  name: cloudability/metrics-agent
-  tag: 2.12.0
->>>>>>> 54ed99ba
+  tag: 2.13.0
   pullPolicy: Always
 
 imagePullSecrets: []
