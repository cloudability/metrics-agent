--- conflicted
+++ resolved
@@ -30,11 +30,7 @@
 
 image:
   name: cloudability/metrics-agent
-<<<<<<< HEAD
   tag: 2.14.0
-=======
-  tag: 2.13.0
->>>>>>> 884572f1
   pullPolicy: Always
 
 imagePullSecrets: []
