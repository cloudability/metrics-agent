package version

// VERSION is the current version of the agent
<<<<<<< HEAD
var VERSION = "2.11.39"
=======
var VERSION = "2.11.40"
>>>>>>> c6622ec5
<|MERGE_RESOLUTION|>--- conflicted
+++ resolved
@@ -1,8 +1,4 @@
 package version
 
 // VERSION is the current version of the agent
-<<<<<<< HEAD
-var VERSION = "2.11.39"
-=======
-var VERSION = "2.11.40"
->>>>>>> c6622ec5
+var VERSION = "2.11.40"