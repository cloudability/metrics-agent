package version

// VERSION is the current version of the agent
<<<<<<< HEAD
var VERSION = "2.13.1"
=======
var VERSION = "2.12.0"
>>>>>>> 54ed99ba
<|MERGE_RESOLUTION|>--- conflicted
+++ resolved
@@ -1,8 +1,4 @@
 package version
 
 // VERSION is the current version of the agent
-<<<<<<< HEAD
-var VERSION = "2.13.1"
-=======
-var VERSION = "2.12.0"
->>>>>>> 54ed99ba
+var VERSION = "2.13.0"