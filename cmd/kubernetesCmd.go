package cmd

import (
	"github.com/cloudability/metrics-agent/kubernetes"
	"github.com/cloudability/metrics-agent/util"

	"github.com/spf13/cobra"
	"github.com/spf13/viper"
)

var (
	config       kubernetes.KubeAgentConfig
	requiredArgs = []string{
		"api_key",
		"cluster_name",
	}
	kubernetesCmd = &cobra.Command{
		Use:   "kubernetes",
		Short: "Collect Kubernetes Metrics",
		Long:  "Command to collect Kubernetes Metrics",
		PreRunE: func(cmd *cobra.Command, args []string) error {
			return util.CheckRequiredSettings(requiredArgs)
		},
		Run: func(cmd *cobra.Command, args []string) {
			kubernetes.CollectKubeMetrics(config)
		},
	}
)

func init() {

	// add cobra and viper ENVs and flags
	kubernetesCmd.PersistentFlags().StringVar(
		&config.APIKey,
		"api_key",
		"",
		"Cloudability API Key - required",
	)
	kubernetesCmd.PersistentFlags().StringVar(
		&config.ClusterName,
		"cluster_name",
		"",
		"Kubernetes Cluster Name - required this must be unique to every cluster.",
	)
	kubernetesCmd.PersistentFlags().IntVar(
		&config.PollInterval,
		"poll_interval",
		180,
		"Time, in seconds, to poll the services infrastructure.",
	)
	kubernetesCmd.PersistentFlags().UintVar(
		&config.CollectionRetryLimit,
		"collection_retry_limit",
		kubernetes.DefaultCollectionRetry,
		"Number of times agent should attempt to gather metrics from each source upon a failure",
	)
	kubernetesCmd.PersistentFlags().StringVar(
		&config.Cert,
		"certificate_file",
		"",
		"The path to a certificate file. - Optional",
	)
	kubernetesCmd.PersistentFlags().StringVar(
		&config.Key,
		"key_file",
		"",
		"The path to a key file. - Optional",
	)
	kubernetesCmd.PersistentFlags().StringVar(
		&config.OutboundProxy,
		"outbound_proxy",
		"",
		"Outbound HTTP/HTTPS proxy eg: http://x.x.x.x:8080. Must have a scheme prefix (http:// or https://) - Optional",
	)
	kubernetesCmd.PersistentFlags().StringVar(
		&config.OutboundProxyAuth,
		"outbound_proxy_auth",
		"",
		"Outbound proxy basic authentication credentials. Must defined in the form username:password - Optional",
	)
	kubernetesCmd.PersistentFlags().BoolVar(
		&config.OutboundProxyInsecure,
		"outbound_proxy_insecure",
		false,
		"When true, does not verify TLS certificates when using the outbound proxy. Default: False",
	)
	kubernetesCmd.PersistentFlags().BoolVar(
		&config.Insecure,
		"insecure",
		false,
		"When true, does not verify certificates when making TLS connections. Default: False",
	)
	kubernetesCmd.PersistentFlags().BoolVar(
		&config.ForceKubeProxy,
		"force_kube_proxy",
		false,
		"When true, disables direct node connection and forces proxy use.",
	)
	kubernetesCmd.PersistentFlags().StringVar(
		&config.Namespace,
		"namespace",
		"cloudability",
		"Kubernetes Namespace that the Agent is Running In",
	)
	kubernetesCmd.PersistentFlags().StringVar(
		&config.ScratchDir,
		"scratch_dir",
		"/tmp",
		"Directory metrics will be written to",
	)
	kubernetesCmd.PersistentFlags().IntVar(
		&config.InformerResyncInterval,
		"informer_resync_interval",
		24,
		"Time (in hours) between informer resync",
	)
	kubernetesCmd.PersistentFlags().IntVar(
		&config.ConcurrentPollers,
		"number_of_concurrent_node_pollers",
		100,
		"Number of concurrent goroutines created when polling node data. Default 100",
	)
	kubernetesCmd.PersistentFlags().BoolVar(
		&config.ParseMetricData,
		"parse_metric_data",
		false,
		"When true, core files will be parsed and non-relevant data will be removed prior to upload. Default: False",
	)
	kubernetesCmd.PersistentFlags().IntVar(
		&config.ConcurrentPollers,
		"https_client_timeout",
		60,
		"Amount (in seconds) of time the https client has before timing out requests. Default 60",
	)

	//nolint gas
	_ = viper.BindPFlag("api_key", kubernetesCmd.PersistentFlags().Lookup("api_key"))
	_ = viper.BindPFlag("cluster_name", kubernetesCmd.PersistentFlags().Lookup("cluster_name"))
	_ = viper.BindPFlag("heapster_override_url", kubernetesCmd.PersistentFlags().Lookup("heapster_override_url"))
	_ = viper.BindPFlag("poll_interval", kubernetesCmd.PersistentFlags().Lookup("poll_interval"))
	_ = viper.BindPFlag("collection_retry_limit", kubernetesCmd.PersistentFlags().Lookup("collection_retry_limit"))
	_ = viper.BindPFlag("certificate_file", kubernetesCmd.PersistentFlags().Lookup("certificate_file"))
	_ = viper.BindPFlag("key_file", kubernetesCmd.PersistentFlags().Lookup("key_file"))
	_ = viper.BindPFlag("outbound_proxy", kubernetesCmd.PersistentFlags().Lookup("outbound_proxy"))
	_ = viper.BindPFlag("outbound_proxy_auth", kubernetesCmd.PersistentFlags().Lookup("outbound_proxy_auth"))
	_ = viper.BindPFlag("outbound_proxy_insecure", kubernetesCmd.PersistentFlags().Lookup("outbound_proxy_insecure"))
	_ = viper.BindPFlag("insecure", kubernetesCmd.PersistentFlags().Lookup("insecure"))
	_ = viper.BindPFlag("retrieve_node_summaries", kubernetesCmd.PersistentFlags().Lookup("retrieve_node_summaries"))
	_ = viper.BindPFlag("get_all_container_stats", kubernetesCmd.PersistentFlags().Lookup("get_all_container_stats"))
	_ = viper.BindPFlag("force_kube_proxy", kubernetesCmd.PersistentFlags().Lookup("force_kube_proxy"))
	_ = viper.BindPFlag("namespace", kubernetesCmd.PersistentFlags().Lookup("namespace"))
	_ = viper.BindPFlag("collect_heapster_export", kubernetesCmd.PersistentFlags().Lookup("collect_heapster_export"))
	_ = viper.BindPFlag("scratch_dir", kubernetesCmd.PersistentFlags().Lookup("scratch_dir"))
	_ = viper.BindPFlag("informer_resync_interval", kubernetesCmd.PersistentFlags().Lookup("informer_resync_interval"))
	_ = viper.BindPFlag("number_of_concurrent_node_pollers",
		kubernetesCmd.PersistentFlags().Lookup("number_of_concurrent_node_pollers"))
	_ = viper.BindPFlag("parse_metric_data", kubernetesCmd.PersistentFlags().Lookup("parse_metric_data"))
	_ = viper.BindPFlag("https_client_timeout", kubernetesCmd.PersistentFlags().Lookup("https_client_timeout"))

	viper.SetEnvPrefix("cloudability")
	viper.AutomaticEnv()

	RootCmd.AddCommand(kubernetesCmd)

	config = kubernetes.KubeAgentConfig{
<<<<<<< HEAD
		APIKey:                viper.GetString("api_key"),
		ClusterName:           viper.GetString("cluster_name"),
		PollInterval:          viper.GetInt("poll_interval"),
		CollectionRetryLimit:  viper.GetUint("collection_retry_limit"),
		OutboundProxy:         viper.GetString("outbound_proxy"),
		OutboundProxyAuth:     viper.GetString("outbound_proxy_auth"),
		OutboundProxyInsecure: viper.GetBool("outbound_proxy_insecure"),
		Insecure:              viper.GetBool("insecure"),
		Cert:                  viper.GetString("certificate_file"),
		Key:                   viper.GetString("key_file"),
		ConcurrentPollers:     viper.GetInt("number_of_concurrent_node_pollers"),
		ForceKubeProxy:        viper.GetBool("force_kube_proxy"),
		Namespace:             viper.GetString("namespace"),
		ScratchDir:            viper.GetString("scratch_dir"),
		ParseMetricData:       viper.GetBool("parse_metric_data"),
		HttpsTimeout:          viper.GetInt("https_client_timeout"),
=======
		APIKey:                 viper.GetString("api_key"),
		ClusterName:            viper.GetString("cluster_name"),
		PollInterval:           viper.GetInt("poll_interval"),
		CollectionRetryLimit:   viper.GetUint("collection_retry_limit"),
		OutboundProxy:          viper.GetString("outbound_proxy"),
		OutboundProxyAuth:      viper.GetString("outbound_proxy_auth"),
		OutboundProxyInsecure:  viper.GetBool("outbound_proxy_insecure"),
		Insecure:               viper.GetBool("insecure"),
		Cert:                   viper.GetString("certificate_file"),
		Key:                    viper.GetString("key_file"),
		ConcurrentPollers:      viper.GetInt("number_of_concurrent_node_pollers"),
		ForceKubeProxy:         viper.GetBool("force_kube_proxy"),
		Namespace:              viper.GetString("namespace"),
		ScratchDir:             viper.GetString("scratch_dir"),
		InformerResyncInterval: viper.GetInt("informer_resync_interval"),
		ParseMetricData:        viper.GetBool("parse_metric_data"),
>>>>>>> b5d2cbf4
	}

}<|MERGE_RESOLUTION|>--- conflicted
+++ resolved
@@ -163,24 +163,6 @@
 	RootCmd.AddCommand(kubernetesCmd)
 
 	config = kubernetes.KubeAgentConfig{
-<<<<<<< HEAD
-		APIKey:                viper.GetString("api_key"),
-		ClusterName:           viper.GetString("cluster_name"),
-		PollInterval:          viper.GetInt("poll_interval"),
-		CollectionRetryLimit:  viper.GetUint("collection_retry_limit"),
-		OutboundProxy:         viper.GetString("outbound_proxy"),
-		OutboundProxyAuth:     viper.GetString("outbound_proxy_auth"),
-		OutboundProxyInsecure: viper.GetBool("outbound_proxy_insecure"),
-		Insecure:              viper.GetBool("insecure"),
-		Cert:                  viper.GetString("certificate_file"),
-		Key:                   viper.GetString("key_file"),
-		ConcurrentPollers:     viper.GetInt("number_of_concurrent_node_pollers"),
-		ForceKubeProxy:        viper.GetBool("force_kube_proxy"),
-		Namespace:             viper.GetString("namespace"),
-		ScratchDir:            viper.GetString("scratch_dir"),
-		ParseMetricData:       viper.GetBool("parse_metric_data"),
-		HttpsTimeout:          viper.GetInt("https_client_timeout"),
-=======
 		APIKey:                 viper.GetString("api_key"),
 		ClusterName:            viper.GetString("cluster_name"),
 		PollInterval:           viper.GetInt("poll_interval"),
@@ -197,7 +179,7 @@
 		ScratchDir:             viper.GetString("scratch_dir"),
 		InformerResyncInterval: viper.GetInt("informer_resync_interval"),
 		ParseMetricData:        viper.GetBool("parse_metric_data"),
->>>>>>> b5d2cbf4
+		HttpsTimeout:           viper.GetInt("https_client_timeout"),
 	}
 
 }