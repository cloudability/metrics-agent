package test

import (
	"encoding/json"
	"errors"
	"fmt"
<<<<<<< HEAD
=======
	"io"
	"math"
	"path/filepath"
	"strconv"
	"strings"
	"time"

	"github.com/prometheus/common/expfmt"

>>>>>>> dfa9b01b
	cadvisor "github.com/google/cadvisor/info/v1"
	"github.com/prometheus/prom2json"
	corev1 "k8s.io/api/core/v1"
	v1 "k8s.io/api/core/v1"
	metav1 "k8s.io/apimachinery/pkg/apis/meta/v1"
	statsapi "k8s.io/kubelet/pkg/apis/stats/v1alpha1"
	"strings"
)

type ParsedK8sLists struct {
	Namespaces                 NamespaceList
	Pods                       PodList
	Deployments                LabelSelectorMatchedResourceList
	ReplicaSets                LabelSelectorMatchedResourceList
	Services                   LabelMapMatchedResourceList
	Jobs                       LabelSelectorMatchedResourceList
	DaemonSets                 LabelSelectorMatchedResourceList
	Nodes                      NodeList
	PersistentVolumes          PersistentVolumeList
	PersistentVolumeClaims     PersistentVolumeClaimList
	ReplicationControllers     LabelMapMatchedResourceList
	NodeSummaries              map[string]statsapi.Summary
	BaselineNodeSummaries      map[string]statsapi.Summary
	CadvisorPrometheus         map[string]map[string]cadvisor.ContainerInfo
	BaselineCadvisorPrometheus map[string]map[string]cadvisor.ContainerInfo
	CldyAgent                  CldyAgent
}

// ListResponse is a base object for unmarshaling k8s objects from the JSON files containing them. It captures
// the general fields present on all the responses.
type ListResponse struct {
	APIVersion string            `json:"apiVersion"`
	Kind       string            `json:"kind"`
	Metadata   map[string]string `json:"metadata"`
	Code       int               `json:"code"`
	Details    map[string]string `json:"details"`
	Message    string            `json:"message"`
	Reason     string            `json:"reason"`
	Status     string            `json:"status"`
}

// LabelSelectorMatchedResource is a k8s resource that "points" to a pod by a label selector. This struct
// gathers the minimal necessary fields for adding the relevant labels to the heapster metric.
type LabelSelectorMatchedResource struct {
	metav1.ObjectMeta `json:"metadata,omitempty"`
	Spec              struct {
		LabelSelector metav1.LabelSelector `json:"selector,omitempty"`
	} `json:"spec,omitempty"`
}

// LabelSelectorMatchedResourceList is a slice of LabelSelectorMatchedResource, one for each entry in the json.
type LabelSelectorMatchedResourceList struct {
	ListResponse
	Items []LabelSelectorMatchedResource `json:"items"`
}

// LabelMapMatchedResource is a k8s resource that "points" to a pod by a label map.
type LabelMapMatchedResource struct {
	metav1.ObjectMeta `json:"metadata,omitempty"`
	Spec              struct {
		LabelSelector map[string]string `json:"selector,omitempty"`
	} `json:"spec,omitempty"`
	Status struct {
		LoadBalancer LoadBalancer `json:"loadBalancer"`
	}
}

// LoadBalancer represents ingress for ELB resources
type LoadBalancer struct {
	Ingress []struct {
		Hostname string `json:"hostname"`
	} `json:"ingress"`
}

// LabelMapMatchedResourceList is a slice of LabelMapMatchedResource, one for each entry in the json.
type LabelMapMatchedResourceList struct {
	ListResponse
	Items []LabelMapMatchedResource `json:"items"`
}

// NamespaceList represents the list of namespaces unmarshalled from the namespaces api.
type NamespaceList struct {
	ListResponse
	Items []v1.Namespace `json:"items"`
}

// PodList represents the list of pods unmarshalled from the pods api.
type PodList struct {
	ListResponse
	Items []v1.Pod `json:"items"`
}

// NodeList represents the list of nodes unmarshalled from the nodes api.
type NodeList struct {
	ListResponse
	Items []v1.Node `json:"items"`
}

// PersistentVolumeList represents the list of persistent volumes unmarshalled from the persistent volumes api.
type PersistentVolumeList struct {
	ListResponse
	Items []v1.PersistentVolume `json:"items"`
}

// PersistentVolumeClaimList represents the list of persistent volume claims unmarshalled from the persistent
// volume claims api.
type PersistentVolumeClaimList struct {
	ListResponse
	Items []v1.PersistentVolumeClaim `json:"items"`
}

type CldyAgent struct {
	Name      string            `json:"name,omitempty"`
	Metrics   map[string]uint64 `json:"metrics,omitempty"`
	Tags      map[string]string `json:"tags,omitempty"`
	Timestamp int64             `json:"ts,omitempty"`
	Value     float64           `json:"value,omitempty"`
	Values    map[string]string `json:"values,omitempty"`
}

type FileSystemMetricAdder func(cadvisor.FsStats) cadvisor.FsStats

type NetworkMetricAdder func(cadvisor.InterfaceStats) cadvisor.InterfaceStats

type DiskIOMetricAdder func(stats cadvisor.PerDiskStats) cadvisor.PerDiskStats

type metricConverter func(metric prom2json.Metric, info *cadvisor.ContainerInfo)

// UnmarshalForK8sListFn function alias type for a function that unmarshals data into a ParsedK8sLists ref
type UnmarshalForK8sListFn func(fname string, fdata []byte, parsedK8sList *ParsedK8sLists) error

type k8sRefFn func(lists *ParsedK8sLists) (interface{}, interface{})

var knownFileTypes = map[string]UnmarshalForK8sListFn{
<<<<<<< HEAD
	"agent-measurement.json":      ByRefFn(func(p *ParsedK8sLists) interface{} { return &p.CldyAgent }),
	"namespaces.json":             ByRefFn(func(p *ParsedK8sLists) interface{} { return &p.Namespaces }),
	"pods.json":                   ByRefFn(func(p *ParsedK8sLists) interface{} { return &p.Pods }),
	"deployments.json":            ByRefFn(func(p *ParsedK8sLists) interface{} { return &p.Deployments }),
	"replicasets.json":            ByRefFn(func(p *ParsedK8sLists) interface{} { return &p.ReplicaSets }),
	"replicationcontrollers.json": ByRefFn(func(p *ParsedK8sLists) interface{} { return &p.ReplicationControllers }),
	"daemonsets.json":             ByRefFn(func(p *ParsedK8sLists) interface{} { return &p.DaemonSets }),
	"services.json":               ByRefFn(func(p *ParsedK8sLists) interface{} { return &p.Services }),
	"jobs.json":                   ByRefFn(func(p *ParsedK8sLists) interface{} { return &p.Jobs }),
	"nodes.json":                  ByRefFn(func(p *ParsedK8sLists) interface{} { return &p.Nodes }),
	"persistentvolumes.json":      ByRefFn(func(p *ParsedK8sLists) interface{} { return &p.PersistentVolumes }),
	"persistentvolumeclaims.json": ByRefFn(func(p *ParsedK8sLists) interface{} { return &p.PersistentVolumeClaims }),
	"stats-summary-":              AsNodeSummary(false),
	"baseline-summary-":           AsNodeSummary(true),
=======
	"agent-measurement.json":      ByRefFn(func(p *ParsedK8sLists) (interface{}, interface{}) { return &p.CldyAgent, nil }),
	"namespaces.json":             ByRefFn(func(p *ParsedK8sLists) (interface{}, interface{}) { return &p.Namespaces, nil }),
	"pods.json":                   ByRefFn(func(p *ParsedK8sLists) (interface{}, interface{}) { return &p.Pods, nil }),
	"deployments.json":            ByRefFn(func(p *ParsedK8sLists) (interface{}, interface{}) { return &p.Deployments, nil }),
	"replicasets.json":            ByRefFn(func(p *ParsedK8sLists) (interface{}, interface{}) { return &p.ReplicaSets, nil }),
	"replicationcontrollers.json": ByRefFn(func(p *ParsedK8sLists) (interface{}, interface{}) { return &p.ReplicationControllers, nil }),
	"daemonsets.json":             ByRefFn(func(p *ParsedK8sLists) (interface{}, interface{}) { return &p.DaemonSets, nil }),
	"services.json":               ByRefFn(func(p *ParsedK8sLists) (interface{}, interface{}) { return &p.Services, nil }),
	"jobs.json":                   ByRefFn(func(p *ParsedK8sLists) (interface{}, interface{}) { return &p.Jobs, nil }),
	"nodes.json":                  ByRefFn(func(p *ParsedK8sLists) (interface{}, interface{}) { return &p.Nodes, nil }),
	"persistentvolumes.json":      ByRefFn(func(p *ParsedK8sLists) (interface{}, interface{}) { return &p.PersistentVolumes, nil }),
	"persistentvolumeclaims.json": ByRefFn(func(p *ParsedK8sLists) (interface{}, interface{}) { return &p.PersistentVolumeClaims, nil }),
	// file formats for Informer data
	"namespaces.jsonl": ByRefFnInformer(func(p *ParsedK8sLists) (interface{}, interface{}) { return &p.Namespaces, &corev1.Namespace{} }),
	"pods.jsonl":       ByRefFnInformer(func(p *ParsedK8sLists) (interface{}, interface{}) { return &p.Pods, &corev1.Pod{} }),
	"deployments.jsonl": ByRefFnInformer(func(p *ParsedK8sLists) (interface{}, interface{}) {
		return &p.Deployments, &LabelSelectorMatchedResource{}
	}),
	"replicasets.jsonl": ByRefFnInformer(func(p *ParsedK8sLists) (interface{}, interface{}) {
		return &p.ReplicaSets, &LabelSelectorMatchedResource{}
	}),
	"replicationcontrollers.jsonl": ByRefFnInformer(func(p *ParsedK8sLists) (interface{}, interface{}) {
		return &p.ReplicationControllers, &LabelMapMatchedResource{}
	}),
	"daemonsets.jsonl": ByRefFnInformer(func(p *ParsedK8sLists) (interface{}, interface{}) {
		return &p.DaemonSets, &LabelSelectorMatchedResource{}
	}),
	"services.jsonl": ByRefFnInformer(func(p *ParsedK8sLists) (interface{}, interface{}) {
		return &p.Services, &LabelMapMatchedResource{}
	}),
	"jobs.jsonl": ByRefFnInformer(func(p *ParsedK8sLists) (interface{}, interface{}) {
		return &p.Jobs, &LabelSelectorMatchedResource{}
	}),
	"nodes.jsonl": ByRefFnInformer(func(p *ParsedK8sLists) (interface{}, interface{}) {
		return &p.Nodes, &corev1.Node{}
	}),
	"persistentvolumes.jsonl": ByRefFnInformer(func(p *ParsedK8sLists) (interface{}, interface{}) {
		return &p.PersistentVolumes, &corev1.PersistentVolume{}
	}),
	"persistentvolumeclaims.jsonl": ByRefFnInformer(func(p *ParsedK8sLists) (interface{}, interface{}) {
		return &p.PersistentVolumeClaims, &corev1.PersistentVolumeClaim{}
	}),
	"stats-summary-":             AsNodeSummary(false),
	"baseline-summary-":          AsNodeSummary(true),
	"stats-container-":           AsContainerNodeSummary(false),
	"baseline-container-":        AsContainerNodeSummary(true),
	"stats-cadvisor_metrics-":    AsCadvisorMetrics(false),
	"baseline-cadvisor_metrics-": AsCadvisorMetrics(true),
>>>>>>> dfa9b01b
}

var agentFileTypes = map[string]bool{
	"stats-summary-":             true,
	"baseline-summary-":          true,
	"stats-container-":           true,
	"baseline-container-":        true,
	"stats-cadvisor_metrics-":    true,
	"baseline-cadvisor_metrics-": true,
}

func shouldSkipFileCheck(fileType string, k8sMinorVersion int) bool {
	if k8sMinorVersion >= 18 && (fileType == "baseline-container-" || fileType == "stats-container-") {
		return true
	}
	return false
}

// ByRefFn returns a UnmarshalForK8sListFn (so this function returns a function with signature like fname, fdata,
// parsedK8sList that returns an error). ByRefFn is the unmarshalling process for k8s resources coming from .json files.
// Examples of these files include (pods.json and nodes.json). ByRefFn's parameter 'refFn' is of type k8sRefFn, this
// is a function that takes in *ParsedK8sList and returns 2 interfaces. The first interface is the part of the
// ParsedK8sList that the data is being unmarshalled to. For example, if unmarshalling pods.json, the first interface
// will be &p.Pods which is the 'Pods' of the ParsedK8sLists struct. The second interface is not needed for this
// unmarshalling structure and will always be nil.
func ByRefFn(refFn k8sRefFn) UnmarshalForK8sListFn {
	return func(fname string, fdata []byte, parsedK8sList *ParsedK8sLists) error {
		// assign storage to the resource list (ex: &p.Pods) that was passed in from the knownFileTypes.
		storage, _ := refFn(parsedK8sList)
		// unmarshal the resource file (ex: pods.json) into the storage object
		return json.Unmarshal(fdata, storage)
	}
}

// ByRefFnInformer returns a UnmarshalForK8sListFn (so this function returns a function with signature like fname,
// fdata, parsedK8sList that returns an error). ByRefFnInformer is the unmarshalling process for k8s resources coming
// from .jsonl files. Examples of these files include (pods.jsonl and nodes.jsonl). ByRefFn's parameter 'refFn'
// is of type k8sRefFn, this is a function that takes in *ParsedK8sList and returns 2 interfaces. The first interface
// is the part of the ParsedK8sList that the data is being unmarshalled to. For example, if unmarshalling pods.jsonl,
// the first interface will be &p.Pods which is the 'Pods' of the ParsedK8sLists struct. The second interface that is
// returned is a typed (but not casted) singular kubernetes object (examples would be: (pods.jsonl) *corev1.Pod,
// (nodes.jsonl) *corev1.Node, and (services.jsonl/replicationcontrollers.jsonl) *LabelMapMatchedResource). The informer
// data is stored in jsonl format with each line representing one kubernetes object and this function decodes the
// jsonl line by line.
// nolint: funlen, gocyclo
func ByRefFnInformer(refFn k8sRefFn) UnmarshalForK8sListFn {
	return func(fname string, fdata []byte, parsedK8sList *ParsedK8sLists) error {
		reader := bytes.NewReader(fdata)
		dec := json.NewDecoder(reader)

		// assign storage to the resource list (ex: &p.Pods) that was passed in from the knownFileTypes. And get the
		// k8s object type from knownFileTypes so the json decoder knows what type of object fields to decode
		storage, k8sObject := refFn(parsedK8sList)

		// loop reading 1 line at a time until EOF
		for {

			if err := dec.Decode(k8sObject); err != nil {
				if err == io.EOF {
					break
				}
				return err
			}
			// since k8sObject is technically an interface, we need to type switch (thus casting) the k8sObject and
			// append the object to the correct ParsedK8sLists field (ex: Pods.Items, Deployments.Items,
			// Namespaces.Items). storage is also technically an interface, so we need to cast this correctly based
			// on the parsedK8sList field that is passed in (ex: &p.Pods, &p.Services)
			switch typedK8sObject := k8sObject.(type) {
			case *corev1.Namespace:
				typedStorage, ok := storage.(*NamespaceList)
				if !ok {
					return errors.New("cannot cast NamespaceList")
				}
				typedStorage.Items = append(typedStorage.Items, *typedK8sObject)
			case *corev1.Pod:
				typedStorage, ok := storage.(*PodList)
				if !ok {
					return errors.New("cannot cast PodList")
				}
				typedStorage.Items = append(typedStorage.Items, *typedK8sObject)
			case *corev1.Node:
				typeStorage, ok := storage.(*NodeList)
				if !ok {
					return errors.New("cannot cast NodeList")
				}
				typeStorage.Items = append(typeStorage.Items, *typedK8sObject)
			case *corev1.PersistentVolume:
				typeStorage, ok := storage.(*PersistentVolumeList)
				if !ok {
					return errors.New("cannot cast PVList")
				}
				typeStorage.Items = append(typeStorage.Items, *typedK8sObject)
			case *corev1.PersistentVolumeClaim:
				typeStorage, ok := storage.(*PersistentVolumeClaimList)
				if !ok {
					return errors.New("cannot cast PVCList")
				}
				typeStorage.Items = append(typeStorage.Items, *typedK8sObject)
			case *LabelSelectorMatchedResource:
				typeStorage, ok := storage.(*LabelSelectorMatchedResourceList)
				if !ok {
					return errors.New("cannot cast LabelSelectorMatchedResourceList")
				}
				typeStorage.Items = append(typeStorage.Items, *typedK8sObject)
			case *LabelMapMatchedResource:
				typeStorage, ok := storage.(*LabelMapMatchedResourceList)
				if !ok {
					return errors.New("cannot cast LabelMapMatchedResourceList")
				}
				typeStorage.Items = append(typeStorage.Items, *typedK8sObject)
			default:
				return errors.New("unknown type from file: " + fname)
			}
		}
		return nil
	}
}

// AsNodeSummary returns a UnmarshalForK8sListFn that will parse the data as a Node Summary
func AsNodeSummary(baseline bool) UnmarshalForK8sListFn {
	return func(fname string, fdata []byte, parsedK8sList *ParsedK8sLists) error {
		s := statsapi.Summary{}
		err := json.Unmarshal(fdata, &s)
		if err != nil {
			return err
		}
		summaries := parsedK8sList.NodeSummaries
		if baseline {
			summaries = parsedK8sList.BaselineNodeSummaries
		}
		summaries[s.Node.NodeName] = s
		return nil
	}
}

func toAgentFileType(n string) string {
	for at := range agentFileTypes {
		if strings.HasPrefix(n, at) {
			return at
		}
	}

	return n
}

func checkForRequiredFiles(seen map[string]bool, k8sMinorVersion int) error {
	for f := range knownFileTypes {
		if shouldSkipFileCheck(f, k8sMinorVersion) {
			continue
		}
		if seen[f] {
			continue
		}

		return fmt.Errorf("missing expected files: %#v, SEEN: %#v", f, seen)
	}
	return nil
}<|MERGE_RESOLUTION|>--- conflicted
+++ resolved
@@ -4,18 +4,7 @@
 	"encoding/json"
 	"errors"
 	"fmt"
-<<<<<<< HEAD
-=======
-	"io"
-	"math"
-	"path/filepath"
-	"strconv"
-	"strings"
-	"time"
-
-	"github.com/prometheus/common/expfmt"
-
->>>>>>> dfa9b01b
+
 	cadvisor "github.com/google/cadvisor/info/v1"
 	"github.com/prometheus/prom2json"
 	corev1 "k8s.io/api/core/v1"
@@ -150,7 +139,6 @@
 type k8sRefFn func(lists *ParsedK8sLists) (interface{}, interface{})
 
 var knownFileTypes = map[string]UnmarshalForK8sListFn{
-<<<<<<< HEAD
 	"agent-measurement.json":      ByRefFn(func(p *ParsedK8sLists) interface{} { return &p.CldyAgent }),
 	"namespaces.json":             ByRefFn(func(p *ParsedK8sLists) interface{} { return &p.Namespaces }),
 	"pods.json":                   ByRefFn(func(p *ParsedK8sLists) interface{} { return &p.Pods }),
@@ -165,56 +153,6 @@
 	"persistentvolumeclaims.json": ByRefFn(func(p *ParsedK8sLists) interface{} { return &p.PersistentVolumeClaims }),
 	"stats-summary-":              AsNodeSummary(false),
 	"baseline-summary-":           AsNodeSummary(true),
-=======
-	"agent-measurement.json":      ByRefFn(func(p *ParsedK8sLists) (interface{}, interface{}) { return &p.CldyAgent, nil }),
-	"namespaces.json":             ByRefFn(func(p *ParsedK8sLists) (interface{}, interface{}) { return &p.Namespaces, nil }),
-	"pods.json":                   ByRefFn(func(p *ParsedK8sLists) (interface{}, interface{}) { return &p.Pods, nil }),
-	"deployments.json":            ByRefFn(func(p *ParsedK8sLists) (interface{}, interface{}) { return &p.Deployments, nil }),
-	"replicasets.json":            ByRefFn(func(p *ParsedK8sLists) (interface{}, interface{}) { return &p.ReplicaSets, nil }),
-	"replicationcontrollers.json": ByRefFn(func(p *ParsedK8sLists) (interface{}, interface{}) { return &p.ReplicationControllers, nil }),
-	"daemonsets.json":             ByRefFn(func(p *ParsedK8sLists) (interface{}, interface{}) { return &p.DaemonSets, nil }),
-	"services.json":               ByRefFn(func(p *ParsedK8sLists) (interface{}, interface{}) { return &p.Services, nil }),
-	"jobs.json":                   ByRefFn(func(p *ParsedK8sLists) (interface{}, interface{}) { return &p.Jobs, nil }),
-	"nodes.json":                  ByRefFn(func(p *ParsedK8sLists) (interface{}, interface{}) { return &p.Nodes, nil }),
-	"persistentvolumes.json":      ByRefFn(func(p *ParsedK8sLists) (interface{}, interface{}) { return &p.PersistentVolumes, nil }),
-	"persistentvolumeclaims.json": ByRefFn(func(p *ParsedK8sLists) (interface{}, interface{}) { return &p.PersistentVolumeClaims, nil }),
-	// file formats for Informer data
-	"namespaces.jsonl": ByRefFnInformer(func(p *ParsedK8sLists) (interface{}, interface{}) { return &p.Namespaces, &corev1.Namespace{} }),
-	"pods.jsonl":       ByRefFnInformer(func(p *ParsedK8sLists) (interface{}, interface{}) { return &p.Pods, &corev1.Pod{} }),
-	"deployments.jsonl": ByRefFnInformer(func(p *ParsedK8sLists) (interface{}, interface{}) {
-		return &p.Deployments, &LabelSelectorMatchedResource{}
-	}),
-	"replicasets.jsonl": ByRefFnInformer(func(p *ParsedK8sLists) (interface{}, interface{}) {
-		return &p.ReplicaSets, &LabelSelectorMatchedResource{}
-	}),
-	"replicationcontrollers.jsonl": ByRefFnInformer(func(p *ParsedK8sLists) (interface{}, interface{}) {
-		return &p.ReplicationControllers, &LabelMapMatchedResource{}
-	}),
-	"daemonsets.jsonl": ByRefFnInformer(func(p *ParsedK8sLists) (interface{}, interface{}) {
-		return &p.DaemonSets, &LabelSelectorMatchedResource{}
-	}),
-	"services.jsonl": ByRefFnInformer(func(p *ParsedK8sLists) (interface{}, interface{}) {
-		return &p.Services, &LabelMapMatchedResource{}
-	}),
-	"jobs.jsonl": ByRefFnInformer(func(p *ParsedK8sLists) (interface{}, interface{}) {
-		return &p.Jobs, &LabelSelectorMatchedResource{}
-	}),
-	"nodes.jsonl": ByRefFnInformer(func(p *ParsedK8sLists) (interface{}, interface{}) {
-		return &p.Nodes, &corev1.Node{}
-	}),
-	"persistentvolumes.jsonl": ByRefFnInformer(func(p *ParsedK8sLists) (interface{}, interface{}) {
-		return &p.PersistentVolumes, &corev1.PersistentVolume{}
-	}),
-	"persistentvolumeclaims.jsonl": ByRefFnInformer(func(p *ParsedK8sLists) (interface{}, interface{}) {
-		return &p.PersistentVolumeClaims, &corev1.PersistentVolumeClaim{}
-	}),
-	"stats-summary-":             AsNodeSummary(false),
-	"baseline-summary-":          AsNodeSummary(true),
-	"stats-container-":           AsContainerNodeSummary(false),
-	"baseline-container-":        AsContainerNodeSummary(true),
-	"stats-cadvisor_metrics-":    AsCadvisorMetrics(false),
-	"baseline-cadvisor_metrics-": AsCadvisorMetrics(true),
->>>>>>> dfa9b01b
 }
 
 var agentFileTypes = map[string]bool{
