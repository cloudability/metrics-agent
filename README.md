--- conflicted
+++ resolved
@@ -42,7 +42,6 @@
 
 ### Configuration Options
 
-<<<<<<< HEAD
 | Environment Variable                           |                                                                                             Description                                                                                              |
 |------------------------------------------------|:----------------------------------------------------------------------------------------------------------------------------------------------------------------------------------------------------:|
 | CLOUDABILITY_API_KEY                           |                                                                                    Required: Cloudability api key                                                                                    |
@@ -59,28 +58,9 @@
 | CLOUDABILITY_LOG_LEVEL                         |                                                           Optional: Log level to run the agent at (INFO,WARN,DEBUG,TRACE). Default: `INFO`                                                           |
 | CLOUDABILITY_SCRATCH_DIR                       |  Optional: Temporary directory that metrics will be written to. If set, must assure that the directory exists and that the user agent UID 1000 has read/write access to the folder. Default: `/tmp`  |
 | CLOUDABILITY_NUMBER_OF_CONCURRENT_NODE_POLLERS |                                                   Optional: Number of goroutines that are created to poll node metrics in parallel. Default: `100`                                                   |
+| CLOUDABILITY_INFORMER_RESYNC_INTERVAL |                      Optional: Period of time (in hours) that the informers will fully resync the list of running resources. Default: 24 hours. Can be set to 0 to never resync                      |
 | CLOUDABILITY_PARSE_METRIC_DATA                 |                                        Optional: When true, core files will be parsed and non-relevant data will be removed prior to upload. Default: `false`                                        |
 | CLOUDABILITY_HTTPS_CLIENT_TIMEOUT              |                   Optional: Amount (in seconds) of time the http client has before timing out requests. Might need to be increased to clusters with large payloads. Default: `60`                    |
-=======
-| Environment Variable                 |                                                                                                       Description                                                                                                        |
-|--------------------------------------|:------------------------------------------------------------------------------------------------------------------------------------------------------------------------------------------------------------------------:|
-| CLOUDABILITY_API_KEY                 |                                                                                              Required: Cloudability api key                                                                                              |
-| CLOUDABILITY_CLUSTER_NAME            |                                                                      Required: The cluster name to be used for the cluster the agent is running in.                                                                      |
-| CLOUDABILITY_POLL_INTERVAL           |                                                                              Optional: The interval (Seconds) to poll metrics. Default: 180                                                                              |
-| CLOUDABILITY_OUTBOUND_PROXY          |                              Optional: The URL of an outbound HTTP/HTTPS proxy for the agent to use (eg: http://x.x.x.x:8080). The URL must contain the scheme prefix (http:// or https://)                              |
-| CLOUDABILITY_OUTBOUND_PROXY_AUTH     |           Optional: Basic Authentication credentials to be used with the defined outbound proxy. If your outbound proxy requires basic authentication credentials can be defined in the form username:password           |
-| CLOUDABILITY_OUTBOUND_PROXY_INSECURE |                                                           Optional: When true, does not verify TLS certificates when using the outbound proxy. Default: False                                                            |
-| CLOUDABILITY_INSECURE                |                                                              Optional: When true, does not verify certificates when making TLS connections. Default: False                                                               |
-| CLOUDABILITY_FORCE_KUBE_PROXY        |                                            Optional: When true, forces agent to use the proxy to connect to nodes rather than attempting a direct connection. Default: False                                             |
-| CLOUDABILITY_COLLECTION_RETRY_LIMIT  |                                                       Optional: Number of times agent should attempt to gather metrics from each source upon a failure Default: 1                                                        |
-| CLOUDABILITY_NAMESPACE               |                  Optional: Override the namespace that the agent runs in. It is not recommended to change this as it may negatively affect the agents ability to collect data. Default: `cloudability`                   |
-| CLOUDABILITY_LOG_FORMAT              |                                                                               Optional: Format for log output (JSON,PLAIN) Default: PLAIN                                                                                |
-| CLOUDABILITY_LOG_LEVEL               |                                                                     Optional: Log level to run the agent at (INFO,WARN,DEBUG,TRACE). Default: `INFO`                                                                     |
-| CLOUDABILITY_SCRATCH_DIR             |            Optional: Temporary directory that metrics will be written to. If set, must assure that the directory exists and that the user agent UID 1000 has read/write access to the folder. Default: `/tmp`            |
-| CLOUDABILITY_NUMBER_OF_CONCURRENT_NODE_POLLERS |                                                             Optional: Number of goroutines that are created to poll node metrics in parallel. Default: `100`                                                             |
-| CLOUDABILITY_INFORMER_RESYNC_INTERVAL |                                Optional: Period of time (in hours) that the informers will fully resync the list of running resources. Default: 24 hours. Can be set to 0 to never resync                                |
-| CLOUDABILITY_PARSE_METRIC_DATA       |                                                  Optional: When true, core files will be parsed and non-relevant data will be removed prior to upload. Default: `false`                                                  |
->>>>>>> b5d2cbf4
 
 ```sh
 
@@ -105,12 +85,8 @@
       --force_kube_proxy                         When true, forces agent to use the proxy to connect to nodes rather than attempting a direct connection. Default: False
       --poll_interval int                        Time, in seconds, to poll the services infrastructure. Default: 180 (default 180)
       --namespace string                         The namespace which the agent runs in. Changing this is not recommended. (default `cloudability`)
-<<<<<<< HEAD
       --number_of_concurrent_node_pollers int    The number of goroutines that are created to poll node metrics in parallel. (default `100`)
-=======
       --informer_resync_interval int             The amount of time, in hours, between informer resyncs. (default 24)
-      --number_of_concurrent_node_pollers int    The number of goroutines that are created to poll node metrics in parallel. (default: `100`)
->>>>>>> b5d2cbf4
       --parse_metric_data bool                   When true, core files will be parsed and non-relevant data will be removed prior to upload. (default `false`)
       --https_client_timeout int                 Amount (in seconds) of time the https client has before timing out requests. (default `60`)
 Global Flags:
